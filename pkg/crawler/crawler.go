--- conflicted
+++ resolved
@@ -57,16 +57,6 @@
 		}
 	}
 	client.ErrorHandler = func(resp *http.Response, err error, numTries int) (*http.Response, error) {
-<<<<<<< HEAD
-		if resp != nil && resp.StatusCode != http.StatusOK {
-			slog.Error("HTTP error", slog.String("url", resp.Request.URL.String()), slog.Int("num_tries", numTries),
-				slog.Int("status_code", resp.StatusCode))
-		}
-		if err != nil {
-			slog.Error("HTTP error", slog.Int("num_tries", numTries), slog.String("error", err.Error()))
-		}
-		return resp, err
-=======
 		logger := slog.With(slog.String("url", resp.Request.URL.String()), slog.Int("status_code", resp.StatusCode),
 			slog.Int("num_tries", numTries))
 		if err != nil {
@@ -74,7 +64,6 @@
 		}
 		logger.Error("HTTP request failed after retries")
 		return resp, xerrors.Errorf("HTTP request failed after retries: %w", err)
->>>>>>> 577c6a3e
 	}
 
 	if opt.RootUrl == "" {
